<!DOCTYPE html>
<html lang="ko">
<head>
    <meta charset="UTF-8">
    <meta name="viewport" content="width=device-width, initial-scale=1.0">
    <title>xBrush 동영상 광고 제작</title>
    
    <!-- External CSS -->
    <link rel="stylesheet" href="styles.css">
    <link rel="stylesheet" href="model-showcase.css">
<<<<<<< HEAD
    <link rel="stylesheet" href="premium-models.css">
=======
    <link rel="stylesheet" href="css/thumbnail-optimization.css">
>>>>>>> 2099b3bc
    
    <!-- SEO Meta Tags -->
    <meta name="description" content="AI 기반 동영상 광고 제작 플랫폼 - xBrush로 전문적인 광고 영상을 쉽고 빠르게 제작하세요">
    <meta name="keywords" content="AI 동영상 제작, 광고 영상, 비디오 마케팅, xBrush">
    <meta name="author" content="xBrush">
    
    <!-- Open Graph Meta Tags -->
    <meta property="og:title" content="xBrush 동영상 광고 제작">
    <meta property="og:description" content="AI 기반 동영상 광고 제작 플랫폼">
    <meta property="og:type" content="website">
    <meta property="og:url" content="https://xbrush.ai">
    
    <!-- Favicon -->
    <link rel="icon" type="image/x-icon" href="/favicon.ico">
</head>
<body>
    <!-- Header -->
    <header class="site-header">
        <div class="header-container">
            <div class="logo-section">
                <h1 class="logo">xBrush</h1>
                <span class="logo-subtitle">AI Video Creator</span>
            </div>
            <nav class="header-nav">
                <a href="index.html" class="nav-link active">동영상 제작</a>
                <a href="models.html" class="nav-link">모델 쇼케이스</a>
                <a href="model-register.html" class="nav-link btn-primary-small">모델 등록</a>
            </nav>
        </div>
    </header>

    <div class="container" style="padding-top: 20px;">
        <!-- Progress Navigation -->
        <nav class="progress-nav" role="navigation" aria-label="제작 단계 진행률">
            <div class="progress-steps" id="progress-steps">
                <div class="progress-line">
                    <div class="progress-line-active" id="progressLine" role="progressbar" aria-valuenow="0" aria-valuemin="0" aria-valuemax="100"></div>
                </div>
                
                <button class="step active" data-step="1" type="button" aria-label="1단계: 출연자 선택">
                    <div class="step-number">1</div>
                    <div class="step-label">출연자 선택</div>
                </button>
                
                <button class="step" data-step="2" type="button" aria-label="2단계: 기본 정보">
                    <div class="step-number">2</div>
                    <div class="step-label">기본 정보</div>
                </button>
                
                <button class="step" data-step="3" type="button" aria-label="3단계: 형식 선택">
                    <div class="step-number">3</div>
                    <div class="step-label">형식 선택</div>
                </button>
                
                <button class="step" data-step="4" type="button" aria-label="4단계: 스타일 선택">
                    <div class="step-number">4</div>
                    <div class="step-label">스타일 선택</div>
                </button>
                
                <button class="step" data-step="5" type="button" aria-label="5단계: 시나리오 확인">
                    <div class="step-number">5</div>
                    <div class="step-label">시나리오 확인</div>
                </button>
                
                <button class="step" data-step="6" type="button" aria-label="6단계: 영상 제작">
                    <div class="step-number">6</div>
                    <div class="step-label">영상 제작</div>
                </button>
                
                <button class="step" data-step="7" type="button" aria-label="7단계: 결과 확인">
                    <div class="step-number">7</div>
                    <div class="step-label">결과 확인</div>
                </button>
                
                <button class="step" data-step="8" type="button" aria-label="8단계: 영상 컷 선택">
                    <div class="step-number">8</div>
                    <div class="step-label">컷 선택</div>
                </button>
            </div>
        </nav>

        <!-- AI Model CTA Banner -->
        <div class="cta-banner cta-banner-gradient-blue" onclick="applyAsModel()" role="button" tabindex="0"
             onkeydown="if(event.key==='Enter') applyAsModel()" aria-label="AI 모델 신청하기"
             style="margin-bottom: 32px;">
            <div class="shine"></div>
            <div class="cta-content">
                <h3>💰 AI 모델 신청하고 수익 창출하기</h3>
            </div>
        </div>

        <!-- Main Content Area -->
        <main class="content-area">
            <!-- Step 1: Model Selection -->
            <section class="step-content active" id="step1">
                <div class="progress-indicator">
                    <div class="progress-text">1/8 단계 - 출연자 선택</div>
                    <div class="progress-bar">
                        <div class="progress-fill" style="width: 12.5%"></div>
                    </div>
                </div>
                
                <h1 class="heading">출연자를 선택해주세요</h1>
                <p class="mb-4">광고에 출연할 모델을 선택하세요. 각 모델은 일관된 외모로 영상에 등장합니다.</p>
                
                <!-- Premium Models Carousel -->
                <div class="premium-models-section" id="premiumModelsSection">
                    <div class="section-header">
                        <h3>⭐ 프리미엄 모델</h3>
                        <p class="section-subtitle">검증된 최고의 모델들을 만나보세요</p>
                    </div>
                    <div class="premium-models-carousel" id="premiumModelsCarousel">
                        <!-- Premium models will be loaded here -->
                    </div>
                </div>
                
                <!-- Featured Models Showcase -->
                <div class="featured-models-section mb-4">
                    <div class="section-header">
                        <h3 class="section-title">등록된 모델</h3>
                        <span class="model-count" id="modelCount">로딩 중...</span>
                    </div>
                    
                    <div id="featuredModelsGrid" class="featured-models-grid">
                        <!-- Models will be loaded here -->
                        <div class="loading-placeholder">
                            <p>모델을 불러오는 중...</p>
                        </div>
                    </div>
                    
                    <div class="text-center mt-3">
                        <a href="models.html" class="btn btn-outline">
                            ➕ 더 많은 모델 보기
                        </a>
                    </div>
                </div>
                
                <!-- Virtual Models Section -->
                <section class="mb-4">
                    <header class="flex items-center mb-2">
                        <h2 class="subheading mb-0 mr-3">AI 버츄얼 모델</h2>
                        <span class="badge badge-free">무료</span>
                    </header>
                    <p class="description mb-2">AI로 생성된 가상의 모델들입니다. 무제한 사용 가능합니다.</p>
                    
                    <div class="card-grid">
                        <div class="card" onclick="selectModel(this, 'virtual1', 'free')" role="button" tabindex="0" 
                             onkeydown="if(event.key==='Enter') selectModel(this, 'virtual1', 'free')"
                             aria-label="젊은 여성 모델 선택">
                            <div class="model-image" data-model="virtual1">
                                <div class="badge">FREE</div>
                            </div>
                            <h3>젊은 여성 모델</h3>
                            <p>20대, 친근하고 활발한 이미지</p>
                        </div>
                        
                        <div class="card" onclick="selectModel(this, 'virtual2', 'free')" role="button" tabindex="0"
                             onkeydown="if(event.key==='Enter') selectModel(this, 'virtual2', 'free')"
                             aria-label="성숙한 남성 모델 선택">
                            <div class="model-image" data-model="virtual2">
                                <div class="badge">FREE</div>
                            </div>
                            <h3>성숙한 남성 모델</h3>
                            <p>30대, 신뢰감 있는 전문적 이미지</p>
                        </div>
                        
                        <div class="card" onclick="selectModel(this, 'virtual3', 'free')" role="button" tabindex="0"
                             onkeydown="if(event.key==='Enter') selectModel(this, 'virtual3', 'free')"
                             aria-label="중년 여성 모델 선택">
                            <div class="model-image" data-model="virtual3">
                                <div class="badge">FREE</div>
                            </div>
                            <h3>중년 여성 모델</h3>
                            <p>40대, 안정감 있는 프리미엄 이미지</p>
                        </div>
                        
                        <div class="card" onclick="selectModel(this, 'virtual4', 'free')" role="button" tabindex="0"
                             onkeydown="if(event.key==='Enter') selectModel(this, 'virtual4', 'free')"
                             aria-label="젊은 남성 모델 선택">
                            <div class="model-image" data-model="virtual4">
                                <div class="badge">FREE</div>
                            </div>
                            <h3>젊은 남성 모델</h3>
                            <p>20대, 역동적이고 트렌디한 이미지</p>
                        </div>
                    </div>
                </section>

                <!-- Additional Options Section -->
                <section>
                    <header class="flex items-center mb-2">
                        <h2 class="subheading mb-0 mr-3">추가 옵션</h2>
                        <span class="badge badge-info">준비 중</span>
                    </header>
                    <p class="description mb-2">더 많은 모델 옵션이 곧 추가될 예정입니다.</p>
                    
                    <div class="card-grid">
                        <div class="card" onclick="selectModel(this, 'actor1', 'premium')" role="button" tabindex="0"
                             onkeydown="if(event.key==='Enter') selectModel(this, 'actor1', 'premium')"
                             aria-label="채연 모델 선택">
                            <div class="model-image" data-model="actor1">
                                <div class="badge premium-badge">100💎</div>
                            </div>
                            <h3>채연</h3>
                            <p>상큼한 20대 채연의 모습 그대로</p>
                        </div>
                        
                        <div class="card" onclick="selectModel(this, 'actor2', 'premium')" role="button" tabindex="0"
                             onkeydown="if(event.key==='Enter') selectModel(this, 'actor2', 'premium')"
                             aria-label="이상아 모델 선택">
                            <div class="model-image" data-model="actor2">
                                <div class="badge premium-badge">100💎</div>
                            </div>
                            <h3>이상아</h3>
                            <p>밝고 친근한 국민적 매력</p>
                        </div>
                        
                        <div class="card" onclick="selectModel(this, 'actor3', 'premium')" role="button" tabindex="0"
                             onkeydown="if(event.key==='Enter') selectModel(this, 'actor3', 'premium')"
                             aria-label="이정재 모델 선택">
                            <div class="model-image" data-model="actor3">
                                <div class="badge premium-badge">100💎</div>
                            </div>
                            <h3>이정재</h3>
                            <p>카리스마 있고 믿음직한 리더십</p>
                        </div>
                        
                        <div class="card" onclick="selectModel(this, 'actor4', 'premium')" role="button" tabindex="0"
                             onkeydown="if(event.key==='Enter') selectModel(this, 'actor4', 'premium')"
                             aria-label="전지현 모델 선택">
                            <div class="model-image" data-model="actor4">
                                <div class="badge premium-badge">100💎</div>
                            </div>
                            <h3>전지현</h3>
                            <p>우아하고 세련된 여성 매력</p>
                        </div>
                        
                        <div class="card" onclick="selectModel(this, 'actor5', 'premium')" role="button" tabindex="0"
                             onkeydown="if(event.key==='Enter') selectModel(this, 'actor5', 'premium')"
                             aria-label="박서준 모델 선택">
                            <div class="model-image" data-model="actor5">
                                <div class="badge premium-badge">100💎</div>
                            </div>
                            <h3>박서준</h3>
                            <p>젊고 역동적인 현대적 매력</p>
                        </div>
                        
                        <div class="card" onclick="selectModel(this, 'actor6', 'premium')" role="button" tabindex="0"
                             onkeydown="if(event.key==='Enter') selectModel(this, 'actor6', 'premium')"
                             aria-label="손예진 모델 선택">
                            <div class="model-image" data-model="actor6">
                                <div class="badge premium-badge">100💎</div>
                            </div>
                            <h3>손예진</h3>
                            <p>로맨틱하고 품격 있는 매력</p>
                        </div>
                    </div>
                </section>
                
                <div class="action-buttons">
                    <div></div>
                    <button class="btn btn-primary" id="step1Next" onclick="nextStep()" disabled 
                            aria-label="다음 단계로 이동">다음 단계</button>
                </div>
            </section>

            <!-- Step 2: Basic Information -->
            <section class="step-content" id="step2">
                <div class="progress-indicator">
                    <div class="progress-text">2/8 단계 - 기본 정보 입력</div>
                    <div class="progress-bar">
                        <div class="progress-fill" style="width: 25%"></div>
                    </div>
                </div>
                
                <h1 class="heading">광고할 제품/서비스 정보</h1>
                <p class="mb-3">AI가 최적의 광고 시나리오를 생성하기 위한 기본 정보를 입력해주세요.</p>
                
                <div class="form-group">
                    <label class="form-label" for="productName">제품/서비스명 *</label>
                    <input type="text" class="form-input" id="productName" 
                           placeholder="예: 신선한 유기농 사과, 온라인 영어 강의 등"
                           aria-required="true">
                </div>
                
                <div class="form-group">
                    <label class="form-label" for="targetAudience">타겟층 *</label>
                    <select class="form-select" id="targetAudience" aria-required="true">
                        <option value="">선택해주세요</option>
                        <option value="teens">10대 (13-19세)</option>
                        <option value="twenties">20대 (20-29세)</option>
                        <option value="thirties">30대 (30-39세)</option>
                        <option value="forties">40대 (40-49세)</option>
                        <option value="fifties">50대 이상</option>
                        <option value="all">전 연령대</option>
                    </select>
                </div>
                
                <div class="form-group">
                    <label class="form-label" for="coreMessage">핵심 메시지 *</label>
                    <input type="text" class="form-input" id="coreMessage" 
                           placeholder="예: 세상에서 가장 맛있는 사과입니다"
                           aria-required="true">
                </div>
                
                <div class="form-group">
                    <label class="form-label" for="tone">광고 톤앤매너 *</label>
                    <select class="form-select" id="tone" aria-required="true">
                        <option value="">선택해주세요</option>
                        <option value="serious">진지하고 전문적인</option>
                        <option value="friendly">친근하고 유쾌한</option>
                        <option value="luxury">고급스럽고 세련된</option>
                        <option value="energetic">역동적이고 활기찬</option>
                        <option value="warm">따뜻하고 감성적인</option>
                    </select>
                </div>
                
                <div class="action-buttons">
                    <button class="btn btn-outline" onclick="prevStep()" aria-label="이전 단계로 이동">이전 단계</button>
                    <button class="btn btn-primary" id="step2Next" onclick="nextStep()" disabled 
                            aria-label="다음 단계로 이동">다음 단계</button>
                </div>
            </section>

            <!-- Continue with remaining steps following the same pattern... -->
            <!-- For brevity, I'll include the essential sections and skip the repetitive parts -->
            
            <!-- Step 3: Format Selection -->
            <section class="step-content" id="step3">
                <div class="progress-indicator">
                    <div class="progress-text">3/8 단계 - 영상 형식 선택</div>
                    <div class="progress-bar">
                        <div class="progress-fill" style="width: 37.5%"></div>
                    </div>
                </div>
                
                <h1 class="heading">영상 형식을 선택해주세요</h1>
                <p class="mb-3">어떤 플랫폼에서 사용할 광고인지 선택하시면 최적화된 형식으로 제작됩니다.</p>
                
                <h2 class="subheading">플랫폼별 포맷</h2>
                <div class="card-grid">
                    <div class="card" onclick="selectFormat(this, 'youtube')" role="button" tabindex="0"
                         onkeydown="if(event.key==='Enter') selectFormat(this, 'youtube')"
                         aria-label="유튜브 광고 형식 선택">
                        <div class="platform-preview platform-youtube">YouTube</div>
                        <h3>유튜브 광고</h3>
                        <p>16:9 비율, 스킵 가능한 광고</p>
                    </div>
                    
                    <div class="card" onclick="selectFormat(this, 'instagram')" role="button" tabindex="0"
                         onkeydown="if(event.key==='Enter') selectFormat(this, 'instagram')"
                         aria-label="인스타그램 피드 형식 선택">
                        <div class="platform-preview platform-instagram">Instagram</div>
                        <h3>인스타그램 피드</h3>
                        <p>1:1 정사각형 비율</p>
                    </div>
                    
                    <div class="card" onclick="selectFormat(this, 'reels')" role="button" tabindex="0"
                         onkeydown="if(event.key==='Enter') selectFormat(this, 'reels')"
                         aria-label="인스타그램 릴스 형식 선택">
                        <div class="platform-preview platform-reels">Reels</div>
                        <h3>인스타그램 릴스</h3>
                        <p>9:16 세로 비율</p>
                    </div>
                    
                    <div class="card" onclick="selectFormat(this, 'shorts')" role="button" tabindex="0"
                         onkeydown="if(event.key==='Enter') selectFormat(this, 'shorts')"
                         aria-label="유튜브 쇼츠 형식 선택">
                        <div class="platform-preview platform-shorts">Shorts</div>
                        <h3>유튜브 쇼츠</h3>
                        <p>9:16 세로 비율</p>
                    </div>
                </div>
                
                <h2 class="subheading mt-4">영상 길이</h2>
                <div class="duration-grid">
                    <div class="card duration-card" onclick="selectDuration(this, '10')" role="button" tabindex="0"
                         onkeydown="if(event.key==='Enter') selectDuration(this, '10')"
                         aria-label="10초 길이 선택">
                        <h3>10초</h3>
                        <p>짧고 임팩트 있는 메시지</p>
                    </div>
                    
                    <div class="card duration-card" onclick="selectDuration(this, '15')" role="button" tabindex="0"
                         onkeydown="if(event.key==='Enter') selectDuration(this, '15')"
                         aria-label="15초 길이 선택">
                        <h3>15초</h3>
                        <p>스토리가 있는 광고</p>
                    </div>
                </div>
                
                <div class="action-buttons">
                    <button class="btn btn-outline" onclick="prevStep()" aria-label="이전 단계로 이동">이전 단계</button>
                    <button class="btn btn-primary" id="step3Next" onclick="nextStep()" disabled 
                            aria-label="다음 단계로 이동">다음 단계</button>
                </div>
            </section>

            <!-- Step 4: Style Selection -->
            <section class="step-content" id="step4">
                <div class="progress-indicator">
                    <div class="progress-text">4/8 단계 - 영상 스타일 선택</div>
                    <div class="progress-bar">
                        <div class="progress-fill" style="width: 50%"></div>
                    </div>
                </div>
                
                <h1 class="heading">영상 스타일을 선택해주세요</h1>
                <p class="mb-3">영화 장르별 고유한 영상 문법을 적용하여 전문적인 광고를 제작합니다.</p>
                
                <div class="card-grid">
                    <div class="card style-card" onclick="selectStyle(this, 'action')" role="button" tabindex="0"
                         onkeydown="if(event.key==='Enter') selectStyle(this, 'action')"
                         aria-label="액션 스타일 선택">
                        <div class="style-preview" style="background-image: url('https://jpjpkimjp.github.io/xbrush_movie_MVP1/images/11.png'); background-size: cover; background-position: center;">
                        </div>
                        <h3>액션 스타일</h3>
                        <p>빠른 편집, 강렬한 움직임, 역동적인 카메라 워크</p>
                    </div>
                    
                    <div class="card style-card" onclick="selectStyle(this, 'romance')" role="button" tabindex="0"
                         onkeydown="if(event.key==='Enter') selectStyle(this, 'romance')"
                         aria-label="멜로드라마 스타일 선택">
                        <div class="style-preview" style="background-image: url('https://jpjpkimjp.github.io/xbrush_movie_MVP1/images/12.png'); background-size: cover; background-position: center;">
                        </div>
                        <h3>멜로드라마 스타일</h3>
                        <p>부드러운 전환, 클로즈업, 감성적 분위기</p>
                    </div>
                    
                    <div class="card style-card" onclick="selectStyle(this, 'thriller')" role="button" tabindex="0"
                         onkeydown="if(event.key==='Enter') selectStyle(this, 'thriller')"
                         aria-label="스릴러 스타일 선택">
                        <div class="style-preview" style="background-image: url('https://jpjpkimjp.github.io/xbrush_movie_MVP1/images/13.png'); background-size: cover; background-position: center;">
                        </div>
                        <h3>스릴러 스타일</h3>
                        <p>긴장감, 앵글 변화, 미스터리한 분위기</p>
                    </div>
                    
                    <div class="card style-card" onclick="selectStyle(this, 'comedy')" role="button" tabindex="0"
                         onkeydown="if(event.key==='Enter') selectStyle(this, 'comedy')"
                         aria-label="코미디 스타일 선택">
                        <div class="style-preview" style="background-image: url('https://jpjpkimjp.github.io/xbrush_movie_MVP1/images/14.png'); background-size: cover; background-position: center;">
                        </div>
                        <h3>코미디 스타일</h3>
                        <p>경쾌한 리듬, 유머러스한 구성, 밝은 분위기</p>
                    </div>
                    
                    <div class="card style-card" onclick="selectStyle(this, 'documentary')" role="button" tabindex="0"
                         onkeydown="if(event.key==='Enter') selectStyle(this, 'documentary')"
                         aria-label="다큐멘터리 스타일 선택">
                        <div class="style-preview" style="background-image: url('https://jpjpkimjp.github.io/xbrush_movie_MVP1/images/15.png'); background-size: cover; background-position: center;">
                        </div>
                        <h3>다큐멘터리 스타일</h3>
                        <p>안정적 카메라, 현실적 톤, 신뢰감 있는 분위기</p>
                    </div>
                </div>
                
                <div class="action-buttons">
                    <button class="btn btn-outline" onclick="prevStep()" aria-label="이전 단계로 이동">이전 단계</button>
                    <button class="btn btn-primary" id="step4Next" onclick="nextStep()" disabled 
                            aria-label="다음 단계로 이동">다음 단계</button>
                </div>
            </section>

            <!-- Step 5: Scenario Review -->
            <section class="step-content" id="step5">
                <div class="progress-indicator">
                    <div class="progress-text">5/8 단계 - 시나리오 확인</div>
                    <div class="progress-bar">
                        <div class="progress-fill" style="width: 62.5%"></div>
                    </div>
                </div>
                
                <h1 class="heading">🎬 AI가 생성한 시나리오를 확인해주세요</h1>
                <p class="mb-3">선택하신 정보를 바탕으로 최적화된 광고 시나리오를 생성했습니다. 그대로 사용하시거나 수정하실 수 있습니다.</p>
                
                <!-- Generated Scenario -->
                <div class="scenario-section">
                    <div class="flex items-center mb-2">
                        <h3 class="mb-0 mr-3">📝 생성된 시나리오</h3>
                        <span class="badge-free">AI 추천</span>
                    </div>
                    
                    <div class="scenario-content">
                        <div class="scenario-grid">
                            <div>
                                <strong>🎭 장면 1 (0-5초)</strong>
                                <p class="scenario-description">오프닝</p>
                            </div>
                            <div>
                                <div id="scene1Text">
                                    매력적인 모델이 화면에 등장하며 밝은 미소를 지으며 제품을 소개합니다. "안녕하세요! 오늘 특별한 제품을 소개해드릴게요."
                                </div>
                            </div>
                        </div>
                        
                        <div class="scenario-grid">
                            <div>
                                <strong>🏷️ 장면 2 (5-10초)</strong>
                                <p class="scenario-description">제품 소개</p>
                            </div>
                            <div>
                                <div id="scene2Text">
                                    제품의 핵심 기능과 장점을 강조하며 실제 사용 모습을 보여줍니다. "이 제품의 놀라운 효과를 직접 확인해보세요!"
                                </div>
                            </div>
                        </div>
                        
                        <div class="scenario-grid">
                            <div>
                                <strong>✨ 장면 3 (10-15초)</strong>
                                <p class="scenario-description">마무리</p>
                            </div>
                            <div>
                                <div id="scene3Text">
                                    강력한 콜투액션과 함께 제품명을 다시 한번 강조합니다. "지금 바로 구매하고 특별한 혜택을 받아보세요!"
                                </div>
                            </div>
                        </div>
                    </div>
                    
                    <!-- Scenario Options -->
                    <div class="flex gap-3 justify-between">
                        <div class="flex gap-3">
                            <button class="btn btn-outline" onclick="modifyScenario()" aria-label="시나리오 부분 수정">
                                ✏️ 부분 수정
                            </button>
                            <button class="btn btn-outline" onclick="replaceScenario()" style="border-color: #ed8936; color: #ed8936;" 
                                    aria-label="시나리오 전면 교체">
                                🔄 전면 교체
                            </button>
                        </div>
                        <button class="btn btn-primary" onclick="approveScenario()" aria-label="시나리오 승인">
                            👍 이 시나리오로 진행
                        </button>
                    </div>
                </div>
                
                <!-- Edit Mode (Hidden) -->
                <div id="editMode" class="edit-mode hidden">
                    <h3 class="mb-2">✏️ 시나리오 수정</h3>
                    
                    <div class="form-group">
                        <label class="form-label" for="editScene1">장면 1 (오프닝):</label>
                        <textarea id="editScene1" class="form-input" rows="2" style="resize: vertical;">매력적인 모델이 화면에 등장하며 밝은 미소를 지으며 제품을 소개합니다. "안녕하세요! 오늘 특별한 제품을 소개해드릴게요."</textarea>
                    </div>
                    
                    <div class="form-group">
                        <label class="form-label" for="editScene2">장면 2 (제품 소개):</label>
                        <textarea id="editScene2" class="form-input" rows="2" style="resize: vertical;">제품의 핵심 기능과 장점을 강조하며 실제 사용 모습을 보여줍니다. "이 제품의 놀라운 효과를 직접 확인해보세요!"</textarea>
                    </div>
                    
                    <div class="form-group">
                        <label class="form-label" for="editScene3">장면 3 (마무리):</label>
                        <textarea id="editScene3" class="form-input" rows="2" style="resize: vertical;">강력한 콜투액션과 함께 제품명을 다시 한번 강조합니다. "지금 바로 구매하고 특별한 혜택을 받아보세요!"</textarea>
                    </div>
                    
                    <div class="flex gap-3">
                        <button class="btn btn-outline" onclick="cancelEdit()" aria-label="수정 취소">취소</button>
                        <button class="btn btn-primary" onclick="saveEdit()" aria-label="수정 완료">수정 완료</button>
                    </div>
                </div>
                
                <!-- Replace Mode (Hidden) -->
                <div id="replaceMode" class="replace-mode hidden">
                    <div class="flex items-center mb-2">
                        <h3 class="mb-0 mr-3">🔄 시나리오 전면 교체</h3>
                        <span class="cost-badge medium">5 토큰 소모</span>
                    </div>
                    
                    <div class="form-group">
                        <label class="form-label" for="newScenarioRequest">새로운 시나리오 요청사항:</label>
                        <textarea id="newScenarioRequest" class="form-input" rows="3" 
                                placeholder="예: 더 감성적이고 따뜻한 느낌으로, 가족 중심의 메시지로 변경해주세요"></textarea>
                    </div>
                    
                    <div class="flex gap-3">
                        <button class="btn btn-outline" onclick="cancelReplace()" aria-label="교체 취소">취소</button>
                        <button class="btn btn-primary" onclick="generateNewScenario()" aria-label="새 시나리오 생성">새 시나리오 생성 (5 토큰)</button>
                    </div>
                </div>
                
                <div class="action-buttons">
                    <button class="btn btn-outline" onclick="prevStep()" aria-label="이전 단계로 이동">이전 단계</button>
                    <button class="btn btn-primary hidden" id="step5Next" onclick="nextStep()" 
                            aria-label="시나리오 승인하고 다음 단계">시나리오 승인하고 다음 단계</button>
                </div>
            </section>

            <!-- Step 6: Video Creation -->
            <section class="step-content" id="step6">
                <div class="progress-indicator">
                    <div class="progress-text">6/8 단계 - 영상 제작</div>
                    <div class="progress-bar">
                        <div class="progress-fill" style="width: 75%"></div>
                    </div>
                </div>
                
                <p class="mb-4">선택하신 시나리오와 이미지로 AI가 최고 품질의 영상을 제작하고 있습니다.</p>
                
                <!-- Video Creation Progress -->
                <div id="videoCreationProgress" class="video-creation-progress">
                    <div class="text-center">
                        <div style="font-size: 64px; margin-bottom: 16px;">🎬</div>
                        <h2 class="mb-2">영상 제작 중...</h2>
                        <p class="mb-3">AI가 최고 품질의 영상을 제작하고 있습니다. 잠시만 기다려주세요.</p>
                        
                        <div class="progress-container">
                            <div class="flex justify-between items-center mb-1">
                                <span style="font-weight: 500;">진행 상황</span>
                                <span id="progressPercentage">15%</span>
                            </div>
                            <div class="progress-bar">
                                <div id="progressBar" class="progress-fill" style="width: 15%; background: linear-gradient(90deg, #38a169, #48bb78);"></div>
                            </div>
                            <div style="margin-top: 8px; font-size: 14px; color: #718096;" id="progressStatus">시나리오 분석 중...</div>
                        </div>
                        
                        <div style="font-size: 14px; color: #718096;">
                            예상 완료 시간: <strong>약 3-5분</strong>
                        </div>
                    </div>
                </div>
                
                <div class="action-buttons" id="step6Actions">
                    <button class="btn btn-outline" onclick="prevStep()" aria-label="이전 단계로 이동">이전 단계</button>
                    <button class="btn btn-primary hidden" id="step6Next" onclick="nextStep()" 
                            aria-label="다음 단계로 이동">다음 단계</button>
                </div>
                
                <!-- Image Preview Section (Hidden) -->
                <div id="imagePreviewSection" class="hidden">
                    <h2 class="mb-3">🖼️ 이미지 시안을 선택해주세요</h2>
                    <p class="mb-3">각 컷별로 4개의 시안 중 마음에 드는 이미지를 선택하세요. 선택된 이미지들로 최종 영상이 제작됩니다.</p>
                    
                    <div class="subheading">컷 1: 오프닝 장면</div>
                    <div class="cut-selection-container">
                        <!-- Current Image Comparison Area -->
                        <div class="current-image-comparison" id="cut1CurrentComparison">
                            <div class="current-image-label">현재 이미지</div>
                            <div class="current-image-container">
                                <img id="cut1CurrentImage" src="" alt="현재 컷 1 이미지" style="display: none;">
                                <div class="current-image-placeholder" id="cut1CurrentPlaceholder">
                                    <div class="placeholder-icon">🖼️</div>
                                    <div class="placeholder-text">컷 1 이미지가 선택되지 않았습니다</div>
                                </div>
                            </div>
                        </div>
                        <div class="cut-option-toggle">
                            <label class="option-toggle-label">
                                <input type="radio" name="cut1Mode" value="new" checked onchange="toggleCutMode('cut1', 'new')">
                                <span>새 이미지 선택</span>
                            </label>
                            <label class="option-toggle-label">
                                <input type="radio" name="cut1Mode" value="keep" onchange="toggleCutMode('cut1', 'keep')">
                                <span>🔒 원본 컷 유지</span>
                            </label>
                        </div>
                        <div class="image-selection-area" id="cut1Selection">
                            <div class="image-grid" data-cut-section="cut1">
                                <div class="image-option" onclick="selectImage(this, 'cut1', 'img1')" role="button" tabindex="0"
                                     onkeydown="if(event.key==='Enter') selectImage(this, 'cut1', 'img1')"
                                     aria-label="컷 1 이미지 1 선택">
                                    <img src="https://picsum.photos/400/225?random=1" style="width: 100%; height: 100%; object-fit: cover; border-radius: 4px;" alt="시안 1-1">
                                </div>
                                <div class="image-option" onclick="selectImage(this, 'cut1', 'img2')" role="button" tabindex="0"
                                     onkeydown="if(event.key==='Enter') selectImage(this, 'cut1', 'img2')"
                                     aria-label="컷 1 이미지 2 선택">
                                    <img src="https://picsum.photos/400/225?random=2" style="width: 100%; height: 100%; object-fit: cover; border-radius: 4px;" alt="시안 1-2">
                                </div>
                                <div class="image-option" onclick="selectImage(this, 'cut1', 'img3')" role="button" tabindex="0"
                                     onkeydown="if(event.key==='Enter') selectImage(this, 'cut1', 'img3')"
                                     aria-label="컷 1 이미지 3 선택">
                                    <img src="https://picsum.photos/400/225?random=3" style="width: 100%; height: 100%; object-fit: cover; border-radius: 4px;" alt="시안 1-3">
                                </div>
                                <div class="image-option" onclick="selectImage(this, 'cut1', 'img4')" role="button" tabindex="0"
                                     onkeydown="if(event.key==='Enter') selectImage(this, 'cut1', 'img4')"
                                     aria-label="컷 1 이미지 4 선택">
                                    <img src="https://picsum.photos/400/225?random=4" style="width: 100%; height: 100%; object-fit: cover; border-radius: 4px;" alt="시안 1-4">
                                </div>
                            </div>
                            <button class="btn btn-outline mt-1" onclick="regenerateImages('cut1')" 
                                    aria-label="컷 1 이미지 다시 생성">이 컷 다시 생성 (3 토큰)</button>
                        </div>
                        <div class="original-cut-info" id="cut1OriginalInfo" style="display: none;">
                            <div class="original-cut-message">
                                <span class="original-cut-icon">🔒</span>
                                <span>원본 컷을 유지합니다. 비용이 발생하지 않습니다.</span>
                            </div>
                        </div>
                    </div>
                    
                    <div class="subheading mt-4">컷 2: 제품 소개</div>
                    <div class="cut-selection-container">
                        <!-- Current Image Comparison Area -->
                        <div class="current-image-comparison" id="cut2CurrentComparison">
                            <div class="current-image-label">현재 이미지</div>
                            <div class="current-image-container">
                                <img id="cut2CurrentImage" src="" alt="현재 컷 2 이미지" style="display: none;">
                                <div class="current-image-placeholder" id="cut2CurrentPlaceholder">
                                    <div class="placeholder-icon">🖼️</div>
                                    <div class="placeholder-text">컷 2 이미지가 선택되지 않았습니다</div>
                                </div>
                            </div>
                        </div>
                        <div class="cut-option-toggle">
                            <label class="option-toggle-label">
                                <input type="radio" name="cut2Mode" value="new" checked onchange="toggleCutMode('cut2', 'new')">
                                <span>새 이미지 선택</span>
                            </label>
                            <label class="option-toggle-label">
                                <input type="radio" name="cut2Mode" value="keep" onchange="toggleCutMode('cut2', 'keep')">
                                <span>🔒 원본 컷 유지</span>
                            </label>
                        </div>
                        <div class="image-selection-area" id="cut2Selection">
                            <div class="image-grid" data-cut-section="cut2">
                                <div class="image-option" onclick="selectImage(this, 'cut2', 'img1')" role="button" tabindex="0"
                                     onkeydown="if(event.key==='Enter') selectImage(this, 'cut2', 'img1')"
                                     aria-label="컷 2 이미지 1 선택">
                                    <img src="https://picsum.photos/400/225?random=5" style="width: 100%; height: 100%; object-fit: cover; border-radius: 4px;" alt="시안 2-1">
                                </div>
                                <div class="image-option" onclick="selectImage(this, 'cut2', 'img2')" role="button" tabindex="0"
                                     onkeydown="if(event.key==='Enter') selectImage(this, 'cut2', 'img2')"
                                     aria-label="컷 2 이미지 2 선택">
                                    <img src="https://picsum.photos/400/225?random=6" style="width: 100%; height: 100%; object-fit: cover; border-radius: 4px;" alt="시안 2-2">
                                </div>
                                <div class="image-option" onclick="selectImage(this, 'cut2', 'img3')" role="button" tabindex="0"
                                     onkeydown="if(event.key==='Enter') selectImage(this, 'cut2', 'img3')"
                                     aria-label="컷 2 이미지 3 선택">
                                    <img src="https://picsum.photos/400/225?random=7" style="width: 100%; height: 100%; object-fit: cover; border-radius: 4px;" alt="시안 2-3">
                                </div>
                                <div class="image-option" onclick="selectImage(this, 'cut2', 'img4')" role="button" tabindex="0"
                                     onkeydown="if(event.key==='Enter') selectImage(this, 'cut2', 'img4')"
                                     aria-label="컷 2 이미지 4 선택">
                                    <img src="https://picsum.photos/400/225?random=8" style="width: 100%; height: 100%; object-fit: cover; border-radius: 4px;" alt="시안 2-4">
                                </div>
                            </div>
                            <button class="btn btn-outline mt-1" onclick="regenerateImages('cut2')" 
                                    aria-label="컷 2 이미지 다시 생성">이 컷 다시 생성 (3 토큰)</button>
                        </div>
                        <div class="original-cut-info" id="cut2OriginalInfo" style="display: none;">
                            <div class="original-cut-message">
                                <span class="original-cut-icon">🔒</span>
                                <span>원본 컷을 유지합니다. 비용이 발생하지 않습니다.</span>
                            </div>
                        </div>
                    </div>
                    
                    <div class="subheading mt-4">컷 3: 마무리 장면</div>
                    <div class="cut-selection-container">
                        <!-- Current Image Comparison Area -->
                        <div class="current-image-comparison" id="cut3CurrentComparison">
                            <div class="current-image-label">현재 이미지</div>
                            <div class="current-image-container">
                                <img id="cut3CurrentImage" src="" alt="현재 컷 3 이미지" style="display: none;">
                                <div class="current-image-placeholder" id="cut3CurrentPlaceholder">
                                    <div class="placeholder-icon">🖼️</div>
                                    <div class="placeholder-text">컷 3 이미지가 선택되지 않았습니다</div>
                                </div>
                            </div>
                        </div>
                        <div class="cut-option-toggle">
                            <label class="option-toggle-label">
                                <input type="radio" name="cut3Mode" value="new" checked onchange="toggleCutMode('cut3', 'new')">
                                <span>새 이미지 선택</span>
                            </label>
                            <label class="option-toggle-label">
                                <input type="radio" name="cut3Mode" value="keep" onchange="toggleCutMode('cut3', 'keep')">
                                <span>🔒 원본 컷 유지</span>
                            </label>
                        </div>
                        <div class="image-selection-area" id="cut3Selection">
                            <div class="image-grid" data-cut-section="cut3">
                                <div class="image-option" onclick="selectImage(this, 'cut3', 'img1')" role="button" tabindex="0"
                                     onkeydown="if(event.key==='Enter') selectImage(this, 'cut3', 'img1')"
                                     aria-label="컷 3 이미지 1 선택">
                                    <img src="https://picsum.photos/400/225?random=9" style="width: 100%; height: 100%; object-fit: cover; border-radius: 4px;" alt="시안 3-1">
                                </div>
                                <div class="image-option" onclick="selectImage(this, 'cut3', 'img2')" role="button" tabindex="0"
                                     onkeydown="if(event.key==='Enter') selectImage(this, 'cut3', 'img2')"
                                     aria-label="컷 3 이미지 2 선택">
                                    <img src="https://picsum.photos/400/225?random=10" style="width: 100%; height: 100%; object-fit: cover; border-radius: 4px;" alt="시안 3-2">
                                </div>
                                <div class="image-option" onclick="selectImage(this, 'cut3', 'img3')" role="button" tabindex="0"
                                     onkeydown="if(event.key==='Enter') selectImage(this, 'cut3', 'img3')"
                                     aria-label="컷 3 이미지 3 선택">
                                    <img src="https://picsum.photos/400/225?random=11" style="width: 100%; height: 100%; object-fit: cover; border-radius: 4px;" alt="시안 3-3">
                                </div>
                                <div class="image-option" onclick="selectImage(this, 'cut3', 'img4')" role="button" tabindex="0"
                                     onkeydown="if(event.key==='Enter') selectImage(this, 'cut3', 'img4')"
                                     aria-label="컷 3 이미지 4 선택">
                                    <img src="https://picsum.photos/400/225?random=12" style="width: 100%; height: 100%; object-fit: cover; border-radius: 4px;" alt="시안 3-4">
                                </div>
                            </div>
                            <button class="btn btn-outline mt-1" onclick="regenerateImages('cut3')" 
                                    aria-label="컷 3 이미지 다시 생성">이 컷 다시 생성 (3 토큰)</button>
                        </div>
                        <div class="original-cut-info" id="cut3OriginalInfo" style="display: none;">
                            <div class="original-cut-message">
                                <span class="original-cut-icon">🔒</span>
                                <span>원본 컷을 유지합니다. 비용이 발생하지 않습니다.</span>
                            </div>
                        </div>
                    </div>
                    
                    <div class="action-buttons">
                        <button class="btn btn-outline" onclick="backToVideoOptions()" 
                                aria-label="이전으로 돌아가기">이전으로</button>
                        <button class="btn btn-primary btn-disabled" id="step6ImageNext" onclick="proceedToVideoCutSelection()" disabled 
                                aria-label="선택된 이미지로 영상 컷 생성">선택된 이미지로 영상 컷 생성</button>
                    </div>
                </div>
            </section>
            
            <!-- Step 7: Results -->
            <section class="step-content" id="step7">
                <div class="progress-indicator">
                    <div class="progress-text">7/8 단계 - 결과 확인</div>
                    <div class="progress-bar">
                        <div class="progress-fill" style="width: 87.5%"></div>
                    </div>
                </div>
                
                <h1 class="heading">🎉 광고 영상이 완성되었습니다!</h1>
                <p class="mb-4">xBrush AI가 제작한 당신만의 전문 광고 영상을 확인해보세요.</p>
                
                <div class="video-info-grid">
                    <!-- Video Preview -->
                    <div class="video-preview-container">
                        <video class="video-preview" 
                               src="https://jpjpkimjp.github.io/xbrush_movie_MVP1/images/1.mp4"
                               autoplay controls loop muted
                               aria-label="완성된 광고 영상">
                        </video>
                        
                        <div class="video-controls">
                            <button class="btn btn-primary" onclick="downloadVideo()" 
                                    aria-label="영상 다운로드">다운로드</button>
                            <button class="btn btn-outline" onclick="shareVideo()" 
                                    aria-label="영상 공유">공유하기</button>
                        </div>
                    </div>
                    
                    <!-- Video Information -->
                    <div class="video-info-panel">
                        <div class="video-info">
                            <h3>영상 정보</h3>
                            <div class="video-info-item">
                                <strong>제품:</strong> <span id="finalProduct">-</span>
                            </div>
                            <div class="video-info-item">
                                <strong>타겟:</strong> <span id="finalTarget">-</span>
                            </div>
                            <div class="video-info-item">
                                <strong>스타일:</strong> <span id="finalStyle">-</span>
                            </div>
                            <div class="video-info-item">
                                <strong>형식:</strong> <span id="finalFormat">-</span>
                            </div>
                            <div class="video-info-item">
                                <strong>길이:</strong> <span id="finalDuration">-</span>초
                            </div>
                        </div>
                        
                        <div class="satisfaction-section">
                            <h3>만족도 평가</h3>
                            <p class="mb-2">이 영상을 광고로 사용하시겠습니까?</p>
                            
                            <div class="satisfaction-buttons">
                                <button class="btn btn-primary" onclick="satisfiedWithVideo()" 
                                        aria-label="영상에 만족함">👍 만족합니다</button>
                                <button class="btn btn-outline" onclick="downloadVideo()" 
                                        aria-label="영상 다운로드">💾 다운로드</button>
                            </div>
                            
                            <p class="satisfaction-note">
                                더 세밀한 편집이 필요하시다면 
                                <a href="#" aria-label="추천 편집 앱 확인">추천 편집 앱</a>을 
                                확인해보세요.
                            </p>
                        </div>
                    </div>
                </div>
                
                <!-- Advanced Edit Section (Visible by Default) -->
                <div id="advancedEditSection" class="advanced-edit-section">
                    <h3>🎨 고급 편집 모드</h3>
                    <p class="mb-3">영상의 특정 부분을 수정하거나 새로운 이미지로 다시 제작할 수 있습니다.</p>
                    
                    <div class="edit-options-grid">
                        <!-- Regenerate Video Option -->
                        <div class="card edit-option-card" onclick="selectEditOption('regenerate-video')" 
                             role="button" tabindex="0" onkeydown="if(event.key==='Enter') selectEditOption('regenerate-video')"
                             aria-label="영상만 다시 제작">
                            <div class="icon">🎬</div>
                            <h4>영상만 다시 제작</h4>
                            <p>같은 이미지로 영상 스타일이나 편집을 변경</p>
                            <div class="cost-badge low">비용: 5 토큰</div>
                        </div>
                        
                        <!-- Regenerate with New Images Option -->
                        <div class="card edit-option-card" onclick="selectEditOption('regenerate-image')" 
                             role="button" tabindex="0" onkeydown="if(event.key==='Enter') selectEditOption('regenerate-image')"
                             aria-label="새 이미지로 제작">
                            <div class="icon">🖼️</div>
                            <h4>새 이미지로 제작</h4>
                            <p>이미지 선택부터 다시 시작</p>
                            <div class="cost-badge medium">비용: 10 토큰</div>
                        </div>
                    </div>
                    
                    <div class="text-center mt-3">
                        <button class="btn btn-outline" onclick="hideAdvancedEdit()" 
                                aria-label="고급 편집 모드 닫기">취소</button>
                    </div>
                </div>
                
                
                <div class="action-buttons">
                    <button class="btn btn-outline" onclick="startOver()" 
                            aria-label="새 광고 만들기">새 광고 만들기</button>
                    <button class="btn btn-primary" onclick="goToLibrary()" 
                            aria-label="내 광고 보관함으로 이동">내 광고 보관함</button>
                </div>
            </section>

            <!-- Step 8: Video Cut Selection -->
            <section class="step-content" id="step8">
                <div class="progress-indicator">
                    <div class="progress-text">8/8 단계 - 영상 컷 선택</div>
                    <div class="progress-bar">
                        <div class="progress-fill" style="width: 100%"></div>
                    </div>
                </div>
                
                <h1 class="heading">🎬 영상 컷 선택 및 재생성</h1>
                <p class="mb-4">각 컷을 검토하고 기존 컷을 유지하거나 새로 생성할 수 있습니다. 비용은 실제 재생성되는 컷의 수에 따라 결정됩니다.</p>
                
                <!-- Cost Summary -->
                <div class="cost-summary-card">
                    <h4>💰 예상 비용</h4>
                    <div class="cost-breakdown">
                        <span>재생성할 컷: <span id="regenerationCount">0</span>개</span>
                        <span>예상 비용: <span id="totalCost">0</span> 토큰</span>
                    </div>
                </div>
                
                <!-- Video Cut 1: Opening -->
                <div class="video-cut-container" data-cut="cut1">
                    <h4 class="cut-title">컷 1: 오프닝 장면</h4>
                    <div class="video-cut-preview">
                        <video class="cut-video" muted loop preload="metadata">
                            <source src="https://jpjpkimjp.github.io/xbrush_movie_MVP1/images/1.mp4" type="video/mp4">
                            Your browser does not support the video tag.
                        </video>
                        <div class="video-placeholder" id="cut1Placeholder">
                            <div class="video-icon">🎬</div>
                            <p>비디오를 로드하는 중...</p>
                        </div>
                        <div class="cut-duration">0-5초</div>
                        <div class="cut-status" id="cut1Status">기존 컷 유지</div>
                    </div>
                    <div class="cut-options">
                        <div class="option-group">
                            <label class="option-label">
                                <input type="radio" name="cut1Option" value="keep" checked onchange="handleCutOptionChange('cut1', 'keep')">
                                <span class="option-text">🔒 기존 컷 유지</span>
                                <span class="option-cost">무료</span>
                            </label>
                            <label class="option-label">
                                <input type="radio" name="cut1Option" value="regenerate" onchange="handleCutOptionChange('cut1', 'regenerate')">
                                <span class="option-text">🔄 새로 생성</span>
                                <span class="option-cost">5 토큰</span>
                            </label>
                        </div>
                    </div>
                </div>
                
                <!-- Video Cut 2: Product Demo -->
                <div class="video-cut-container" data-cut="cut2">
                    <h4 class="cut-title">컷 2: 제품 소개 장면</h4>
                    <div class="video-cut-preview">
                        <video class="cut-video" muted loop preload="metadata">
                            <source src="https://jpjpkimjp.github.io/xbrush_movie_MVP1/images/안동 사과 TVCM 18s 버전 모델 이상아.mp4" type="video/mp4">
                            Your browser does not support the video tag.
                        </video>
                        <div class="video-placeholder" id="cut2Placeholder">
                            <div class="video-icon">🎬</div>
                            <p>비디오를 로드하는 중...</p>
                        </div>
                        <div class="cut-duration">5-10초</div>
                        <div class="cut-status" id="cut2Status">기존 컷 유지</div>
                    </div>
                    <div class="cut-options">
                        <div class="option-group">
                            <label class="option-label">
                                <input type="radio" name="cut2Option" value="keep" checked onchange="handleCutOptionChange('cut2', 'keep')">
                                <span class="option-text">🔒 기존 컷 유지</span>
                                <span class="option-cost">무료</span>
                            </label>
                            <label class="option-label">
                                <input type="radio" name="cut2Option" value="regenerate" onchange="handleCutOptionChange('cut2', 'regenerate')">
                                <span class="option-text">🔄 새로 생성</span>
                                <span class="option-cost">5 토큰</span>
                            </label>
                        </div>
                    </div>
                </div>
                
                <!-- Video Cut 3: Closing -->
                <div class="video-cut-container" data-cut="cut3">
                    <h4 class="cut-title">컷 3: 마무리 장면</h4>
                    <div class="video-cut-preview">
                        <video class="cut-video" muted loop preload="metadata">
                            <source src="https://jpjpkimjp.github.io/xbrush_movie_MVP1/images/1.mp4" type="video/mp4">
                            Your browser does not support the video tag.
                        </video>
                        <div class="video-placeholder" id="cut3Placeholder">
                            <div class="video-icon">🎬</div>
                            <p>비디오를 로드하는 중...</p>
                        </div>
                        <div class="cut-duration">10-15초</div>
                        <div class="cut-status" id="cut3Status">기존 컷 유지</div>
                    </div>
                    <div class="cut-options">
                        <div class="option-group">
                            <label class="option-label">
                                <input type="radio" name="cut3Option" value="keep" checked onchange="handleCutOptionChange('cut3', 'keep')">
                                <span class="option-text">🔒 기존 컷 유지</span>
                                <span class="option-cost">무료</span>
                            </label>
                            <label class="option-label">
                                <input type="radio" name="cut3Option" value="regenerate" onchange="handleCutOptionChange('cut3', 'regenerate')">
                                <span class="option-text">🔄 새로 생성</span>
                                <span class="option-cost">5 토큰</span>
                            </label>
                        </div>
                    </div>
                </div>
                
                <div class="video-cut-actions">
                    <button class="btn btn-outline" onclick="goToStep(7)" 
                            aria-label="이전 단계로 돌아가기">이전 단계</button>
                    <button class="btn btn-outline" onclick="regenerateAllCuts()" 
                            style="border-color: #e53e3e; color: #e53e3e;"
                            aria-label="전체 컷 다시 제작">🔄 전체 컷 다시 제작 (15 토큰)</button>
                    <button class="btn btn-primary" id="proceedWithCuts" onclick="proceedWithSelectedCuts()" 
                            aria-label="선택된 설정으로 최종 영상 제작">
                        <span id="proceedButtonText">영상 제작 진행</span>
                        <span id="proceedButtonCost">(0 토큰)</span>
                    </button>
                </div>
            </section>
        </main>
    </div>

    <!-- Footer -->
    <footer class="site-footer">
        <div class="footer-content">
            <p>&copy; 2024 xBrush. All rights reserved.</p>
            <div class="footer-links">
                <a href="#">이용약관</a>
                <a href="#">개인정보처리방침</a>
                <a href="#">문의하기</a>
                <a href="admin.html" style="opacity: 0.5;">관리자</a>
            </div>
        </div>
    </footer>

    <!-- Firebase Scripts -->
    <script src="https://www.gstatic.com/firebasejs/9.22.0/firebase-app-compat.js"></script>
    <script src="https://www.gstatic.com/firebasejs/9.22.0/firebase-firestore-compat.js"></script>
    <script src="https://www.gstatic.com/firebasejs/9.22.0/firebase-storage-compat.js"></script>
    <script src="https://www.gstatic.com/firebasejs/9.22.0/firebase-auth-compat.js"></script>
    
    <!-- Firebase Configuration -->
    <script src="js/firebase-config.js"></script>
    <script src="js/firebase-model-storage.js"></script>
    <script src="js/model-storage-adapter.js"></script>
    
    <!-- Image Optimization -->
    <script src="js/image-utils.js"></script>
    <script src="js/image-cache.js"></script>
    
    <!-- JavaScript Files -->
    <script src="constants.js"></script>
    <script src="utils.js"></script>
    <script src="app.js"></script>
    <script src="premium-models.js"></script>
    
    <!-- Load featured models when Firebase is ready -->
    <script>
        // Function to load models when ready
        function checkAndLoadModels() {
            if (window.firebaseDB && window.modelStorageAdapter && typeof loadFeaturedModels === 'function') {
                console.log('[Main Page] Firebase is ready, loading models...');
                loadFeaturedModels();
                // Load premium models carousel
                if (window.premiumManager) {
                    premiumManager.loadPremiumCarousel('premiumModelsCarousel');
                }
            } else {
                console.log('[Main Page] Waiting for Firebase or loadFeaturedModels function...');
                setTimeout(checkAndLoadModels, 500);
            }
        }
        
        // Start checking after DOM is loaded
        if (document.readyState === 'loading') {
            document.addEventListener('DOMContentLoaded', checkAndLoadModels);
        } else {
            checkAndLoadModels();
        }
        
        // Also listen for the firebaseReady event as backup
        window.addEventListener('firebaseReady', function() {
            console.log('[Main Page] Firebase ready event received');
            checkAndLoadModels();
        });
        
        // Secret admin access: Press Ctrl+Shift+A
        document.addEventListener('keydown', function(e) {
            if (e.ctrlKey && e.shiftKey && e.key === 'A') {
                window.location.href = 'admin.html';
            }
        });
    </script>
    
    <!-- Image Loader -->
    <script src="js/image-loader.js"></script>
</body>
</html><|MERGE_RESOLUTION|>--- conflicted
+++ resolved
@@ -8,11 +8,8 @@
     <!-- External CSS -->
     <link rel="stylesheet" href="styles.css">
     <link rel="stylesheet" href="model-showcase.css">
-<<<<<<< HEAD
+    <link rel="stylesheet" href="css/thumbnail-optimization.css">
     <link rel="stylesheet" href="premium-models.css">
-=======
-    <link rel="stylesheet" href="css/thumbnail-optimization.css">
->>>>>>> 2099b3bc
     
     <!-- SEO Meta Tags -->
     <meta name="description" content="AI 기반 동영상 광고 제작 플랫폼 - xBrush로 전문적인 광고 영상을 쉽고 빠르게 제작하세요">
